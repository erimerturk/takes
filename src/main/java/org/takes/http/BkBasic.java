/**
 * The MIT License (MIT)
 *
 * Copyright (c) 2015 Yegor Bugayenko
 *
 * Permission is hereby granted, free of charge, to any person obtaining a copy
 * of this software and associated documentation files (the "Software"), to deal
 * in the Software without restriction, including without limitation the rights
 * to use, copy, modify, merge, publish, distribute, sublicense, and/or sell
 * copies of the Software, and to permit persons to whom the Software is
 * furnished to do so, subject to the following conditions:
 *
 * The above copyright notice and this permission notice shall be included
 * in all copies or substantial portions of the Software.
 *
 * THE SOFTWARE IS PROVIDED "AS IS", WITHOUT WARRANTY OF ANY KIND, EXPRESS OR
 * IMPLIED, INCLUDING BUT NOT LIMITED TO THE WARRANTIES OF MERCHANTABILITY,
 * FITNESS FOR A PARTICULAR PURPOSE AND NON-INFRINGEMENT. IN NO EVENT SHALL THE
 * AUTHORS OR COPYRIGHT HOLDERS BE LIABLE FOR ANY CLAIM, DAMAGES OR OTHER
 * LIABILITY, WHETHER IN AN ACTION OF CONTRACT, TORT OR OTHERWISE, ARISING FROM,
 * OUT OF OR IN CONNECTION WITH THE SOFTWARE OR THE USE OR OTHER DEALINGS IN THE
 * SOFTWARE.
 */
package org.takes.http;

import java.io.BufferedOutputStream;
import java.io.ByteArrayInputStream;
import java.io.ByteArrayOutputStream;
import java.io.IOException;
import java.io.InputStream;
import java.io.OutputStream;
import java.io.PrintWriter;
import java.net.HttpURLConnection;
import java.net.Socket;
import lombok.EqualsAndHashCode;
import org.takes.HttpException;
import org.takes.Request;
import org.takes.Response;
import org.takes.Take;
import org.takes.rq.RqLive;
import org.takes.rq.RqWithHeaders;
import org.takes.rs.RsPrint;
import org.takes.rs.RsText;
import org.takes.rs.RsWithStatus;

/**
 * Basic back-end.
 *
 * <p>The class is immutable and thread-safe.
 *
 * @author Yegor Bugayenko (yegor@teamed.io)
 * @version $Id$
 * @since 0.1
 * @checkstyle ClassDataAbstractionCouplingCheck (500 lines)
 * @checkstyle IndentationCheck (500 lines)
 */
@EqualsAndHashCode(of = "take")
public final class BkBasic implements Back {

    /**
     * Take.
     */
    private final transient Take take;

    /**
     * Ctor.
     * @param tks Take
     */
    public BkBasic(final Take tks) {
        this.take = tks;
    }

    @Override
    public void accept(final Socket socket) throws IOException {
        final InputStream input = socket.getInputStream();
        try {
            this.print(
                BkBasic.addSocketHeaders(
                    new RqLive(input),
                    socket
                ),
                new BufferedOutputStream(socket.getOutputStream())
            );
        } finally {
            input.close();
        }
    }

    /**
     * Print response to output stream, safely.
     * @param req Request
     * @param output Output
     * @throws IOException If fails
     */
    @SuppressWarnings("PMD.AvoidCatchingThrowable")
    private void print(final Request req, final OutputStream output)
        throws IOException {
        try {
            new RsPrint(this.take.act(req)).print(output);
            // @checkstyle IllegalCatchCheck (1 line)
        } catch (final Throwable ex) {
            new RsPrint(BkBasic.failure(ex)).print(output);
        } finally {
            output.close();
        }
    }

    /**
     * Make a failure response.
     * @param err Error
     * @return Response
     */
    private static Response failure(final Throwable err) {
        final ByteArrayOutputStream baos = new ByteArrayOutputStream();
        final PrintWriter writer = new PrintWriter(baos);
        err.printStackTrace(writer);
        writer.close();
        return new RsWithStatus(
            new RsText(new ByteArrayInputStream(baos.toByteArray())),
            responseCode(err)
        );
    }

<<<<<<< HEAD
    private static int responseCode(Throwable err) {
        if (err instanceof HttpException) {
            return ((HttpException) err).code();
        }
        return HttpURLConnection.HTTP_INTERNAL_ERROR;
    }

=======
    /**
     * Adds custom headers with information about socket.
     * @param req Request
     * @param socket Socket
     * @return Request with custom headers
     */
    private static Request addSocketHeaders(final Request req,
        final Socket socket) {
        return new RqWithHeaders(
            req,
            String.format("X-Takes-LocalAddress: %s", socket.getLocalAddress()),
            String.format("X-Takes-LocalPort: %d", socket.getLocalPort()),
            String.format("X-Takes-RemoteAddress: %s", socket.getInetAddress()),
            String.format("X-Takes-RemotePort: %d", socket.getPort())
        );
    }
>>>>>>> bd3bc691
}<|MERGE_RESOLUTION|>--- conflicted
+++ resolved
@@ -121,7 +121,6 @@
         );
     }
 
-<<<<<<< HEAD
     private static int responseCode(Throwable err) {
         if (err instanceof HttpException) {
             return ((HttpException) err).code();
@@ -129,7 +128,6 @@
         return HttpURLConnection.HTTP_INTERNAL_ERROR;
     }
 
-=======
     /**
      * Adds custom headers with information about socket.
      * @param req Request
@@ -146,5 +144,4 @@
             String.format("X-Takes-RemotePort: %d", socket.getPort())
         );
     }
->>>>>>> bd3bc691
 }