/**
 * The MIT License (MIT)
 *
 * Copyright (c) 2015 Yegor Bugayenko
 *
 * Permission is hereby granted, free of charge, to any person obtaining a copy
 * of this software and associated documentation files (the "Software"), to deal
 * in the Software without restriction, including without limitation the rights
 * to use, copy, modify, merge, publish, distribute, sublicense, and/or sell
 * copies of the Software, and to permit persons to whom the Software is
 * furnished to do so, subject to the following conditions:
 *
 * The above copyright notice and this permission notice shall be included
 * in all copies or substantial portions of the Software.
 *
 * THE SOFTWARE IS PROVIDED "AS IS", WITHOUT WARRANTY OF ANY KIND, EXPRESS OR
 * IMPLIED, INCLUDING BUT NOT LIMITED TO THE WARRANTIES OF MERCHANTABILITY,
 * FITNESS FOR A PARTICULAR PURPOSE AND NON-INFRINGEMENT. IN NO EVENT SHALL THE
 * AUTHORS OR COPYRIGHT HOLDERS BE LIABLE FOR ANY CLAIM, DAMAGES OR OTHER
 * LIABILITY, WHETHER IN AN ACTION OF CONTRACT, TORT OR OTHERWISE, ARISING FROM,
 * OUT OF OR IN CONNECTION WITH THE SOFTWARE OR THE USE OR OTHER DEALINGS IN THE
 * SOFTWARE.
 */
package org.takes.http;

import java.io.BufferedOutputStream;
import java.io.ByteArrayInputStream;
import java.io.ByteArrayOutputStream;
import java.io.IOException;
import java.io.InputStream;
import java.io.OutputStream;
import java.io.PrintWriter;
import java.net.HttpURLConnection;
import java.net.Socket;
import lombok.EqualsAndHashCode;
import org.takes.Request;
import org.takes.Response;
import org.takes.Take;
import org.takes.rq.RqLive;
import org.takes.rq.RqWithHeader;
import org.takes.rs.RsPrint;
import org.takes.rs.RsText;
import org.takes.rs.RsWithStatus;

/**
 * Basic back-end.
 *
 * <p>The class is immutable and thread-safe.
 *
 * @author Yegor Bugayenko (yegor@teamed.io)
 * @version $Id$
 * @since 0.1
 * @checkstyle ClassDataAbstractionCouplingCheck (500 lines)
 */
@EqualsAndHashCode(of = "take")
public final class BkBasic implements Back {

    /**
     * Take.
     */
    private final transient Take take;

    /**
     * Ctor.
     * @param tks Take
     */
    public BkBasic(final Take tks) {
        this.take = tks;
    }

    @Override
    public void accept(final Socket socket) throws IOException {
        final InputStream input = socket.getInputStream();
        try {
            this.print(
<<<<<<< HEAD
                BkBasic.addSocketHeaders(
                    new RqLive(new BufferedInputStream(input)),
                    socket
                ),
=======
                new RqLive(input),
>>>>>>> bc411fa3
                new BufferedOutputStream(socket.getOutputStream())
            );
        } finally {
            input.close();
        }
    }

    /**
     * Print response to output stream, safely.
     * @param req Request
     * @param output Output
     * @throws IOException If fails
     */
    @SuppressWarnings("PMD.AvoidCatchingThrowable")
    private void print(final Request req, final OutputStream output)
        throws IOException {
        try {
            new RsPrint(this.take.act(req)).print(output);
            // @checkstyle IllegalCatchCheck (1 line)
        } catch (final Throwable ex) {
            new RsPrint(BkBasic.failure(ex)).print(output);
        } finally {
            output.close();
        }
    }

    /**
     * Make a failure response.
     * @param err Error
     * @return Response
     */
    private static Response failure(final Throwable err) {
        final ByteArrayOutputStream baos = new ByteArrayOutputStream();
        final PrintWriter writer = new PrintWriter(baos);
        err.printStackTrace(writer);
        writer.close();
        return new RsWithStatus(
            new RsText(new ByteArrayInputStream(baos.toByteArray())),
            HttpURLConnection.HTTP_INTERNAL_ERROR
        );
    }

    /**
     * Adds custom headers with information about socket.
     * @param req Request
     * @param socket Socket
     * @return Request with custom headers
     */
    private static Request addSocketHeaders(final Request req,
        final Socket socket) {
        Request mreq = req;
        mreq = new RqWithHeader(
            mreq, "X-Takes-LocalAddress",
            socket.getLocalAddress().toString()
        );
        mreq = new RqWithHeader(
            mreq, "X-Takes-LocalPort",
            Integer.toString(socket.getLocalPort())
        );
        mreq = new RqWithHeader(
            mreq, "X-Takes-RemoteAddress",
            socket.getInetAddress().toString()
        );
        mreq = new RqWithHeader(
            mreq, "X-Takes-RemotePort",
            Integer.toString(socket.getPort())
        );
        return mreq;
    }

}<|MERGE_RESOLUTION|>--- conflicted
+++ resolved
@@ -37,7 +37,6 @@
 import org.takes.Response;
 import org.takes.Take;
 import org.takes.rq.RqLive;
-import org.takes.rq.RqWithHeader;
 import org.takes.rs.RsPrint;
 import org.takes.rs.RsText;
 import org.takes.rs.RsWithStatus;
@@ -73,14 +72,7 @@
         final InputStream input = socket.getInputStream();
         try {
             this.print(
-<<<<<<< HEAD
-                BkBasic.addSocketHeaders(
-                    new RqLive(new BufferedInputStream(input)),
-                    socket
-                ),
-=======
                 new RqLive(input),
->>>>>>> bc411fa3
                 new BufferedOutputStream(socket.getOutputStream())
             );
         } finally {
@@ -123,32 +115,4 @@
         );
     }
 
-    /**
-     * Adds custom headers with information about socket.
-     * @param req Request
-     * @param socket Socket
-     * @return Request with custom headers
-     */
-    private static Request addSocketHeaders(final Request req,
-        final Socket socket) {
-        Request mreq = req;
-        mreq = new RqWithHeader(
-            mreq, "X-Takes-LocalAddress",
-            socket.getLocalAddress().toString()
-        );
-        mreq = new RqWithHeader(
-            mreq, "X-Takes-LocalPort",
-            Integer.toString(socket.getLocalPort())
-        );
-        mreq = new RqWithHeader(
-            mreq, "X-Takes-RemoteAddress",
-            socket.getInetAddress().toString()
-        );
-        mreq = new RqWithHeader(
-            mreq, "X-Takes-RemotePort",
-            Integer.toString(socket.getPort())
-        );
-        return mreq;
-    }
-
 }